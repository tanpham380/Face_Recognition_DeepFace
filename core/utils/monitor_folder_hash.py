--- conflicted
+++ resolved
@@ -63,9 +63,6 @@
             app = app,
             uid=dir_name,
         )
-<<<<<<< HEAD
-    
-=======
     else:
         app.config["deepface_controller"].find(
             img_path=os.path.join(BASE_PATH, "static", "temp.png"),
@@ -73,5 +70,4 @@
             model_name="Facenet512",
             detector_backend="retinaface",
             anti_spoofing=True,
-        )
->>>>>>> 1cb61dbe
+        )